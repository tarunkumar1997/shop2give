--- conflicted
+++ resolved
@@ -32,8 +32,6 @@
 export function getRandomCategories(count: number): Category[] {
   const shuffled = [...categories].sort(() => 0.5 - Math.random());
   return shuffled.slice(0, count);
-<<<<<<< HEAD
-=======
 }
 
 export interface PriceOption {
@@ -170,5 +168,4 @@
   totalDonations: number;
   highestDonation: number;
   averageDonation: number;
->>>>>>> 0de2ebba
 }